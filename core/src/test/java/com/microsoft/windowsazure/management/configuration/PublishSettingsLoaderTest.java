--- conflicted
+++ resolved
@@ -54,13 +54,8 @@
         // Assert
         assertEquals("subscriptionId", "1234",
                 config.getProperty(ManagementConfiguration.SUBSCRIPTION_ID));
-<<<<<<< HEAD
-        assertEquals("keyStoreLocation", true,
-                config.getProperty(ManagementConfiguration.KEYSTORE_PATH).toString().endsWith("1234.out"));
-=======
         assertEquals("keyStoreLocation", expectedKeyStoreLocation,
                 config.getProperty(ManagementConfiguration.KEYSTORE_PATH));
->>>>>>> 2dc63f1d
         assertEquals("keyStorePassword", "",
                 config.getProperty(ManagementConfiguration.KEYSTORE_PASSWORD));
     }
@@ -80,13 +75,8 @@
         // Assert
         assertEquals("subscriptionId", "2345",
                 config.getProperty(ManagementConfiguration.SUBSCRIPTION_ID));
-<<<<<<< HEAD
-        assertEquals("keyStoreLocation", true,
-                config.getProperty(ManagementConfiguration.KEYSTORE_PATH).toString().endsWith("2345.out"));
-=======
         assertEquals("keyStoreLocation", expectedKeyStoreLocation,
                 config.getProperty(ManagementConfiguration.KEYSTORE_PATH));
->>>>>>> 2dc63f1d
         assertEquals("keyStorePassword", "",
                 config.getProperty(ManagementConfiguration.KEYSTORE_PASSWORD));
     }
