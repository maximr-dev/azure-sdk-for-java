/**
 * Copyright (c) Microsoft Corporation. All rights reserved.
 * Licensed under the MIT License. See License.txt in the project root for
 * license information.
 * 
 * Code generated by Microsoft (R) AutoRest Code Generator 0.11.0.0
 * Changes may cause incorrect behavior and will be lost if the code is
 * regenerated.
 */

package fixtures.azurespecials;

import com.microsoft.rest.ServiceCallback;
import com.microsoft.rest.ServiceException;
import retrofit.Call;
import com.squareup.okhttp.ResponseBody;
import retrofit.http.GET;
import retrofit.http.Path;
import retrofit.http.Header;
import retrofit.http.Query;

/**
 * An instance of this class provides access to all the operations defined
 * in SkipUrlEncoding.
 */
public interface SkipUrlEncoding {
    /**
     * The interface defining all the services for SkipUrlEncoding to be
     * used by Retrofit to perform actually REST calls.
     */
    interface SkipUrlEncodingService {
        @GET("/azurespecials/skipUrlEncoding/method/path/valid/{unencodedPathParam}")
        Call<ResponseBody> getMethodPathValid(@Path("unencodedPathParam") String unencodedPathParam, @Header("accept-language") String acceptLanguage);

        @GET("/azurespecials/skipUrlEncoding/path/path/valid/{unencodedPathParam}")
        Call<ResponseBody> getPathPathValid(@Path("unencodedPathParam") String unencodedPathParam, @Header("accept-language") String acceptLanguage);

        @GET("/azurespecials/skipUrlEncoding/swagger/path/valid/{unencodedPathParam}")
        Call<ResponseBody> getSwaggerPathValid(@Path("unencodedPathParam") String unencodedPathParam, @Header("accept-language") String acceptLanguage);

        @GET("/azurespecials/skipUrlEncoding/method/query/valid")
        Call<ResponseBody> getMethodQueryValid(@Query("q1") String q1, @Header("accept-language") String acceptLanguage);

        @GET("/azurespecials/skipUrlEncoding/method/query/null")
        Call<ResponseBody> getMethodQueryNull(@Query("q1") String q1, @Header("accept-language") String acceptLanguage);

        @GET("/azurespecials/skipUrlEncoding/path/query/valid")
        Call<ResponseBody> getPathQueryValid(@Query("q1") String q1, @Header("accept-language") String acceptLanguage);

        @GET("/azurespecials/skipUrlEncoding/swagger/query/valid")
        Call<ResponseBody> getSwaggerQueryValid(@Query("q1") String q1, @Header("accept-language") String acceptLanguage);

    }
    /**
     *
     * @param unencodedPathParam Unencoded path parameter with value 'path1/path2/path3'
     * @throws ServiceException the exception wrapped in ServiceException if failed.
     */
    void getMethodPathValid(String unencodedPathParam) throws ServiceException;

    /**
     *
     * @param unencodedPathParam Unencoded path parameter with value 'path1/path2/path3'
     * @param serviceCallback the async ServiceCallback to handle successful and failed responses.
     * @return the {@link Call} object
     */
    Call<ResponseBody> getMethodPathValidAsync(String unencodedPathParam, final ServiceCallback<Void> serviceCallback);

    /**
     *
     * @param unencodedPathParam Unencoded path parameter with value 'path1/path2/path3'
     * @throws ServiceException the exception wrapped in ServiceException if failed.
     */
    void getPathPathValid(String unencodedPathParam) throws ServiceException;

    /**
     *
     * @param unencodedPathParam Unencoded path parameter with value 'path1/path2/path3'
     * @param serviceCallback the async ServiceCallback to handle successful and failed responses.
     * @return the {@link Call} object
     */
    Call<ResponseBody> getPathPathValidAsync(String unencodedPathParam, final ServiceCallback<Void> serviceCallback);

    /**
     *
     * @param unencodedPathParam An unencoded path parameter with value 'path1/path2/path3'. Possible values for this parameter include: 'path1/path2/path3'
     * @throws ServiceException the exception wrapped in ServiceException if failed.
     */
    void getSwaggerPathValid(String unencodedPathParam) throws ServiceException;

    /**
     *
     * @param unencodedPathParam An unencoded path parameter with value 'path1/path2/path3'. Possible values for this parameter include: 'path1/path2/path3'
     * @param serviceCallback the async ServiceCallback to handle successful and failed responses.
     * @return the {@link Call} object
     */
    Call<ResponseBody> getSwaggerPathValidAsync(String unencodedPathParam, final ServiceCallback<Void> serviceCallback);

    /**
<<<<<<< HEAD
=======
     * Get method with unencoded query parameter with value 'value1&amp;q2=value2&amp;q3=value3'
>>>>>>> 1ba0e1bb
     *
     * @param q1 Unencoded query parameter with value 'value1&amp;q2=value2&amp;q3=value3'
     * @throws ServiceException the exception wrapped in ServiceException if failed.
     */
    void getMethodQueryValid(String q1) throws ServiceException;

    /**
<<<<<<< HEAD
=======
     * Get method with unencoded query parameter with value 'value1&amp;q2=value2&amp;q3=value3'
>>>>>>> 1ba0e1bb
     *
     * @param q1 Unencoded query parameter with value 'value1&amp;q2=value2&amp;q3=value3'
     * @param serviceCallback the async ServiceCallback to handle successful and failed responses.
     * @return the {@link Call} object
     */
    Call<ResponseBody> getMethodQueryValidAsync(String q1, final ServiceCallback<Void> serviceCallback);

    /**
     *
     * @param q1 Unencoded query parameter with value null
     * @throws ServiceException the exception wrapped in ServiceException if failed.
     */
    void getMethodQueryNull(String q1) throws ServiceException;

    /**
     *
     * @param q1 Unencoded query parameter with value null
     * @param serviceCallback the async ServiceCallback to handle successful and failed responses.
     * @return the {@link Call} object
     */
    Call<ResponseBody> getMethodQueryNullAsync(String q1, final ServiceCallback<Void> serviceCallback);

    /**
<<<<<<< HEAD
=======
     * Get method with unencoded query parameter with value 'value1&amp;q2=value2&amp;q3=value3'
>>>>>>> 1ba0e1bb
     *
     * @param q1 Unencoded query parameter with value 'value1&amp;q2=value2&amp;q3=value3'
     * @throws ServiceException the exception wrapped in ServiceException if failed.
     */
    void getPathQueryValid(String q1) throws ServiceException;

    /**
<<<<<<< HEAD
=======
     * Get method with unencoded query parameter with value 'value1&amp;q2=value2&amp;q3=value3'
>>>>>>> 1ba0e1bb
     *
     * @param q1 Unencoded query parameter with value 'value1&amp;q2=value2&amp;q3=value3'
     * @param serviceCallback the async ServiceCallback to handle successful and failed responses.
     * @return the {@link Call} object
     */
    Call<ResponseBody> getPathQueryValidAsync(String q1, final ServiceCallback<Void> serviceCallback);

    /**
<<<<<<< HEAD
=======
     * Get method with unencoded query parameter with value 'value1&amp;q2=value2&amp;q3=value3'
>>>>>>> 1ba0e1bb
     *
     * @param q1 An unencoded query parameter with value 'value1&amp;q2=value2&amp;q3=value3'. Possible values for this parameter include: 'value1&amp;q2=value2&amp;q3=value3'
     * @throws ServiceException the exception wrapped in ServiceException if failed.
     */
    void getSwaggerQueryValid(String q1) throws ServiceException;

    /**
<<<<<<< HEAD
=======
     * Get method with unencoded query parameter with value 'value1&amp;q2=value2&amp;q3=value3'
>>>>>>> 1ba0e1bb
     *
     * @param q1 An unencoded query parameter with value 'value1&amp;q2=value2&amp;q3=value3'. Possible values for this parameter include: 'value1&amp;q2=value2&amp;q3=value3'
     * @param serviceCallback the async ServiceCallback to handle successful and failed responses.
     * @return the {@link Call} object
     */
    Call<ResponseBody> getSwaggerQueryValidAsync(String q1, final ServiceCallback<Void> serviceCallback);

}<|MERGE_RESOLUTION|>--- conflicted
+++ resolved
@@ -52,6 +52,7 @@
 
     }
     /**
+     * Get method with unencoded path parameter with value 'path1/path2/path3'
      *
      * @param unencodedPathParam Unencoded path parameter with value 'path1/path2/path3'
      * @throws ServiceException the exception wrapped in ServiceException if failed.
@@ -59,6 +60,7 @@
     void getMethodPathValid(String unencodedPathParam) throws ServiceException;
 
     /**
+     * Get method with unencoded path parameter with value 'path1/path2/path3'
      *
      * @param unencodedPathParam Unencoded path parameter with value 'path1/path2/path3'
      * @param serviceCallback the async ServiceCallback to handle successful and failed responses.
@@ -67,6 +69,7 @@
     Call<ResponseBody> getMethodPathValidAsync(String unencodedPathParam, final ServiceCallback<Void> serviceCallback);
 
     /**
+     * Get method with unencoded path parameter with value 'path1/path2/path3'
      *
      * @param unencodedPathParam Unencoded path parameter with value 'path1/path2/path3'
      * @throws ServiceException the exception wrapped in ServiceException if failed.
@@ -74,6 +77,7 @@
     void getPathPathValid(String unencodedPathParam) throws ServiceException;
 
     /**
+     * Get method with unencoded path parameter with value 'path1/path2/path3'
      *
      * @param unencodedPathParam Unencoded path parameter with value 'path1/path2/path3'
      * @param serviceCallback the async ServiceCallback to handle successful and failed responses.
@@ -82,6 +86,7 @@
     Call<ResponseBody> getPathPathValidAsync(String unencodedPathParam, final ServiceCallback<Void> serviceCallback);
 
     /**
+     * Get method with unencoded path parameter with value 'path1/path2/path3'
      *
      * @param unencodedPathParam An unencoded path parameter with value 'path1/path2/path3'. Possible values for this parameter include: 'path1/path2/path3'
      * @throws ServiceException the exception wrapped in ServiceException if failed.
@@ -89,6 +94,7 @@
     void getSwaggerPathValid(String unencodedPathParam) throws ServiceException;
 
     /**
+     * Get method with unencoded path parameter with value 'path1/path2/path3'
      *
      * @param unencodedPathParam An unencoded path parameter with value 'path1/path2/path3'. Possible values for this parameter include: 'path1/path2/path3'
      * @param serviceCallback the async ServiceCallback to handle successful and failed responses.
@@ -97,10 +103,7 @@
     Call<ResponseBody> getSwaggerPathValidAsync(String unencodedPathParam, final ServiceCallback<Void> serviceCallback);
 
     /**
-<<<<<<< HEAD
-=======
      * Get method with unencoded query parameter with value 'value1&amp;q2=value2&amp;q3=value3'
->>>>>>> 1ba0e1bb
      *
      * @param q1 Unencoded query parameter with value 'value1&amp;q2=value2&amp;q3=value3'
      * @throws ServiceException the exception wrapped in ServiceException if failed.
@@ -108,10 +111,7 @@
     void getMethodQueryValid(String q1) throws ServiceException;
 
     /**
-<<<<<<< HEAD
-=======
      * Get method with unencoded query parameter with value 'value1&amp;q2=value2&amp;q3=value3'
->>>>>>> 1ba0e1bb
      *
      * @param q1 Unencoded query parameter with value 'value1&amp;q2=value2&amp;q3=value3'
      * @param serviceCallback the async ServiceCallback to handle successful and failed responses.
@@ -120,6 +120,7 @@
     Call<ResponseBody> getMethodQueryValidAsync(String q1, final ServiceCallback<Void> serviceCallback);
 
     /**
+     * Get method with unencoded query parameter with value null
      *
      * @param q1 Unencoded query parameter with value null
      * @throws ServiceException the exception wrapped in ServiceException if failed.
@@ -127,6 +128,7 @@
     void getMethodQueryNull(String q1) throws ServiceException;
 
     /**
+     * Get method with unencoded query parameter with value null
      *
      * @param q1 Unencoded query parameter with value null
      * @param serviceCallback the async ServiceCallback to handle successful and failed responses.
@@ -135,10 +137,7 @@
     Call<ResponseBody> getMethodQueryNullAsync(String q1, final ServiceCallback<Void> serviceCallback);
 
     /**
-<<<<<<< HEAD
-=======
      * Get method with unencoded query parameter with value 'value1&amp;q2=value2&amp;q3=value3'
->>>>>>> 1ba0e1bb
      *
      * @param q1 Unencoded query parameter with value 'value1&amp;q2=value2&amp;q3=value3'
      * @throws ServiceException the exception wrapped in ServiceException if failed.
@@ -146,10 +145,7 @@
     void getPathQueryValid(String q1) throws ServiceException;
 
     /**
-<<<<<<< HEAD
-=======
      * Get method with unencoded query parameter with value 'value1&amp;q2=value2&amp;q3=value3'
->>>>>>> 1ba0e1bb
      *
      * @param q1 Unencoded query parameter with value 'value1&amp;q2=value2&amp;q3=value3'
      * @param serviceCallback the async ServiceCallback to handle successful and failed responses.
@@ -158,10 +154,7 @@
     Call<ResponseBody> getPathQueryValidAsync(String q1, final ServiceCallback<Void> serviceCallback);
 
     /**
-<<<<<<< HEAD
-=======
      * Get method with unencoded query parameter with value 'value1&amp;q2=value2&amp;q3=value3'
->>>>>>> 1ba0e1bb
      *
      * @param q1 An unencoded query parameter with value 'value1&amp;q2=value2&amp;q3=value3'. Possible values for this parameter include: 'value1&amp;q2=value2&amp;q3=value3'
      * @throws ServiceException the exception wrapped in ServiceException if failed.
@@ -169,10 +162,7 @@
     void getSwaggerQueryValid(String q1) throws ServiceException;
 
     /**
-<<<<<<< HEAD
-=======
      * Get method with unencoded query parameter with value 'value1&amp;q2=value2&amp;q3=value3'
->>>>>>> 1ba0e1bb
      *
      * @param q1 An unencoded query parameter with value 'value1&amp;q2=value2&amp;q3=value3'. Possible values for this parameter include: 'value1&amp;q2=value2&amp;q3=value3'
      * @param serviceCallback the async ServiceCallback to handle successful and failed responses.
