--- conflicted
+++ resolved
@@ -1489,7 +1489,7 @@
             AzureOperationResponse<Product> response = await BeginPutNoHeaderInRetryWithOperationResponseAsync(
                 product, cancellationToken);
             return await this.Client.GetPutOperationResultAsync<Product>(response, 
-                () => GetPutNoHeaderInRetryWithOperationResponseAsync(cancellationToken),
+                () => GetPutNoHeaderInRetryWithOperationResponseAsync(cancellationToken: cancellationToken),
                 cancellationToken);
         }
 
@@ -2103,7 +2103,7 @@
             AzureOperationResponse<Product> response = await BeginPutAsyncRetryFailedWithOperationResponseAsync(
                 product, cancellationToken);
             return await this.Client.GetPutOperationResultAsync<Product>(response, 
-                () => GetAsyncRetryFailedWithOperationResponseAsync(cancellationToken),
+                () => GetAsyncRetryFailedWithOperationResponseAsync(cancellationToken: cancellationToken),
                 cancellationToken);
         }
 
@@ -2308,7 +2308,7 @@
             AzureOperationResponse<Product> response = await BeginPutAsyncNoRetrycanceledWithOperationResponseAsync(
                 product, cancellationToken);
             return await this.Client.GetPutOperationResultAsync<Product>(response, 
-                () => GetAsyncNoRetrycanceledWithOperationResponseAsync(cancellationToken),
+                () => GetAsyncNoRetrycanceledWithOperationResponseAsync(cancellationToken: cancellationToken),
                 cancellationToken);
         }
 
@@ -2513,7 +2513,7 @@
             AzureOperationResponse<Product> response = await BeginPutAsyncNoHeaderInRetryWithOperationResponseAsync(
                 product, cancellationToken);
             return await this.Client.GetPutOperationResultAsync<Product>(response, 
-                () => GetPutAsyncNoHeaderInRetryWithOperationResponseAsync(cancellationToken),
+                () => GetPutAsyncNoHeaderInRetryWithOperationResponseAsync(cancellationToken: cancellationToken),
                 cancellationToken);
         }
 
@@ -2714,7 +2714,7 @@
             AzureOperationResponse<Sku> response = await BeginPutNonResourceWithOperationResponseAsync(
                 sku, cancellationToken);
             return await this.Client.GetPutOperationResultAsync<Sku>(response, 
-                () => GetNonResourceWithOperationResponseAsync(cancellationToken),
+                () => GetNonResourceWithOperationResponseAsync(cancellationToken: cancellationToken),
                 cancellationToken);
         }
 
@@ -2913,7 +2913,7 @@
             AzureOperationResponse<Sku> response = await BeginPutAsyncNonResourceWithOperationResponseAsync(
                 sku, cancellationToken);
             return await this.Client.GetPutOperationResultAsync<Sku>(response, 
-                () => GetAsyncNonResourceWithOperationResponseAsync(cancellationToken),
+                () => GetAsyncNonResourceWithOperationResponseAsync(cancellationToken: cancellationToken),
                 cancellationToken);
         }
 
@@ -3111,13 +3111,8 @@
             // Send Request
             AzureOperationResponse<SubProduct> response = await BeginPutSubResourceWithOperationResponseAsync(
                 product, cancellationToken);
-<<<<<<< HEAD
             return await this.Client.GetPutOperationResultAsync<SubProduct>(response, 
-                () => GetSubResourceWithOperationResponseAsync(cancellationToken),
-=======
-            return await this.Client.GetPutOperationResultAsync<Product>(response, 
-                () => GetAsyncRetryFailedWithOperationResponseAsync(cancellationToken: cancellationToken),
->>>>>>> 3c3bd5c1
+                () => GetSubResourceWithOperationResponseAsync(cancellationToken: cancellationToken),
                 cancellationToken);
         }
 
@@ -3315,13 +3310,8 @@
             // Send Request
             AzureOperationResponse<SubProduct> response = await BeginPutAsyncSubResourceWithOperationResponseAsync(
                 product, cancellationToken);
-<<<<<<< HEAD
             return await this.Client.GetPutOperationResultAsync<SubProduct>(response, 
-                () => GetAsyncSubResourceWithOperationResponseAsync(cancellationToken),
-=======
-            return await this.Client.GetPutOperationResultAsync<Product>(response, 
-                () => GetAsyncNoRetrycanceledWithOperationResponseAsync(cancellationToken: cancellationToken),
->>>>>>> 3c3bd5c1
+                () => GetAsyncSubResourceWithOperationResponseAsync(cancellationToken: cancellationToken),
                 cancellationToken);
         }
 
