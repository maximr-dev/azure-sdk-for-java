--- conflicted
+++ resolved
@@ -478,14 +478,12 @@
  *
  * @param {String} [resourceComplexObject.productresource.properties.provisioningStateValues] Possible values for this property include: 'Succeeded', 'Failed', 'canceled', 'Accepted', 'Creating', 'Created', 'Updating', 'Updated', 'Deleting', 'Deleted', 'OK'
  *
-<<<<<<< HEAD
+ * @param {String} [resourceComplexObject.productresource.properties.type] 
+ *
  * @param {object} [options]
  *
  * @param {object} [options.customHeaders] headers that will be added to
  * request
-=======
- * @param {String} [resourceComplexObject.productresource.properties.type] 
->>>>>>> d3fd5559
  *
  * @param {function} callback
  *
