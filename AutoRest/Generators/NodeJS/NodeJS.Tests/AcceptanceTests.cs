--- conflicted
+++ resolved
@@ -38,11 +38,7 @@
                     OutputDirectory = "X:\\Output",
                     Header = "MICROSOFT_MIT",
                     Modeler = "Swagger",
-<<<<<<< HEAD
-                    PayloadFlatteningThreshold = 1,
-=======
                     PayloadFlatteningThreshold = 1
->>>>>>> 2ff8c836
                 }, ExpectedPath("BodyComplex"));
         }
     }
