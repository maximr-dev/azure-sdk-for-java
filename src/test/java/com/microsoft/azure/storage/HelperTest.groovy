--- conflicted
+++ resolved
@@ -15,22 +15,15 @@
 
 package com.microsoft.azure.storage
 
-<<<<<<< HEAD
 import com.microsoft.azure.storage.blob.BlobRange
-=======
 import com.microsoft.azure.storage.blob.AccountSASResourceType
 import com.microsoft.azure.storage.blob.AccountSASService
 import com.microsoft.azure.storage.blob.AccountSASSignatureValues
 import com.microsoft.azure.storage.blob.BlobSASPermission
 import com.microsoft.azure.storage.blob.ContainerSASPermission
 import com.microsoft.azure.storage.blob.IPRange
-import com.microsoft.azure.storage.blob.RequestRetryFactory
-import com.microsoft.azure.storage.blob.RequestRetryOptions
-import com.microsoft.azure.storage.blob.RequestRetryTestFactory
-import com.microsoft.azure.storage.blob.RetryPolicyType
 import com.microsoft.azure.storage.blob.SASProtocol
 import com.microsoft.azure.storage.blob.ServiceSASSignatureValues
->>>>>>> ececde6a
 import com.microsoft.azure.storage.blob.StorageException
 import com.microsoft.azure.storage.blob.Utility
 import com.microsoft.azure.storage.blob.models.StorageErrorCode
@@ -54,7 +47,6 @@
         e.getMessage().contains("<?xml") // Ensure that the details in the payload are printable
     }
 
-<<<<<<< HEAD
     @Unroll
     def "Blob range"() {
         expect:
@@ -79,7 +71,7 @@
         -1     | 5
         0      | -1
     }
-=======
+
     def "serviceSasSignatures"() {
         when:
         def v = new ServiceSASSignatureValues()
@@ -121,7 +113,4 @@
         token.signature == primaryCreds.computeHmac256(expectedStringToSign)
 
     }
-
-
->>>>>>> ececde6a
 }