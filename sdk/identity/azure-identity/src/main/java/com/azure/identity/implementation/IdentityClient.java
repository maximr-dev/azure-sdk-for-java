--- conflicted
+++ resolved
@@ -34,6 +34,7 @@
 import com.microsoft.aad.msal4j.IAccount;
 import com.microsoft.aad.msal4j.IAuthenticationResult;
 import com.microsoft.aad.msal4j.IClientCredential;
+import com.microsoft.aad.msal4j.InteractiveRequestParameters;
 import com.microsoft.aad.msal4j.PublicClientApplication;
 import com.microsoft.aad.msal4j.RefreshTokenParameters;
 import com.microsoft.aad.msal4j.SilentParameters;
@@ -43,7 +44,6 @@
 import com.microsoft.aad.msal4jextensions.persistence.linux.KeyRingAccessException;
 import com.sun.jna.Platform;
 import reactor.core.publisher.Mono;
-import reactor.core.scheduler.Schedulers;
 
 import javax.net.ssl.HttpsURLConnection;
 import java.io.BufferedReader;
@@ -66,6 +66,8 @@
 import java.nio.file.Path;
 import java.nio.file.Paths;
 import java.security.GeneralSecurityException;
+import java.security.PrivateKey;
+import java.security.cert.X509Certificate;
 import java.time.Duration;
 import java.time.LocalDateTime;
 import java.time.OffsetDateTime;
@@ -80,7 +82,6 @@
 import java.util.Map;
 import java.util.Random;
 import java.util.Scanner;
-import java.util.UUID;
 import java.util.concurrent.CompletableFuture;
 import java.util.concurrent.TimeUnit;
 import java.util.function.Consumer;
@@ -115,14 +116,11 @@
     private static final String DEFAULT_CONFIDENTIAL_KEYRING_ITEM_NAME = DEFAULT_CONFIDENTIAL_KEYCHAIN_ACCOUNT;
     private static final String DEFAULT_KEYRING_ATTR_NAME = "MsalClientID";
     private static final String DEFAULT_KEYRING_ATTR_VALUE = "Microsoft.Developer.IdentityService";
-<<<<<<< HEAD
-=======
     private static final String IDENTITY_ENDPOINT_VERSION = "2019-08-01";
     private static final String MSI_ENDPOINT_VERSION = "2017-09-01";
     private static final String ADFS_TENANT = "adfs";
     private static final String HTTP_LOCALHOST = "http://localhost";
     private static final String SERVICE_FABRIC_MANAGED_IDENTITY_API_VERSION = "2019-07-01-preview";
->>>>>>> 8478b5bd
     private final ClientLogger logger = new ClientLogger(IdentityClient.class);
 
     private final IdentityClientOptions options;
@@ -187,9 +185,15 @@
                 if (certificatePassword == null) {
                     byte[] pemCertificateBytes = getCertificateBytes();
 
-                    credential = ClientCredentialFactory.createFromCertificate(
-                        CertificateUtil.privateKeyFromPem(pemCertificateBytes),
-                        CertificateUtil.publicKeyFromPem(pemCertificateBytes));
+                    List<X509Certificate> x509CertificateList =  CertificateUtil.publicKeyFromPem(pemCertificateBytes);
+                    PrivateKey privateKey = CertificateUtil.privateKeyFromPem(pemCertificateBytes);
+                    if (x509CertificateList.size() == 1) {
+                        credential = ClientCredentialFactory.createFromCertificate(
+                            privateKey, x509CertificateList.get(0));
+                    } else {
+                        credential = ClientCredentialFactory.createFromCertificateChain(
+                            privateKey, x509CertificateList);
+                    }
                 } else {
                     InputStream pfxCertificateStream = getCertificateInputStream();
                     credential = ClientCredentialFactory.createFromCertificate(
@@ -203,6 +207,7 @@
             throw logger.logExceptionAsError(
                 new IllegalArgumentException("Must provide client secret or client certificate path"));
         }
+
         ConfidentialClientApplication.Builder applicationBuilder =
             ConfidentialClientApplication.builder(clientId, credential);
         try {
@@ -210,6 +215,8 @@
         } catch (MalformedURLException e) {
             throw logger.logExceptionAsWarning(new IllegalStateException(e));
         }
+
+        applicationBuilder.sendX5c(options.isIncludeX5c());
 
         initializeHttpPipelineAdapter();
         if (httpPipelineAdapter != null) {
@@ -353,6 +360,10 @@
                 }
             } else if (authType.equalsIgnoreCase("DC")) {
 
+                if (isADFSTenant()) {
+                    return Mono.error(new CredentialUnavailableException("IntelliJCredential  "
+                                         + "authentication unavailable. ADFS tenant/authorities are not supported."));
+                }
                 JsonNode intelliJCredentials = cacheAccessor.getDeviceCodeCredentials();
                 String refreshToken = intelliJCredentials.get("refreshToken").textValue();
 
@@ -608,6 +619,10 @@
      */
     public Mono<MsalToken> authenticateWithVsCodeCredential(TokenRequestContext request, String cloud) {
 
+        if (isADFSTenant()) {
+            return Mono.error(new CredentialUnavailableException("VsCodeCredential  "
+                                         + "authentication unavailable. ADFS tenant/authorities are not supported."));
+        }
         VisualStudioCacheAccessor accessor = new VisualStudioCacheAccessor();
 
         String credential = accessor.getCredentials("VS Code Azure", cloud);
@@ -655,39 +670,32 @@
      * @param port the port on which the HTTP server is listening
      * @return a Publisher that emits an AccessToken
      */
-    public Mono<MsalToken> authenticateWithBrowserInteraction(TokenRequestContext request, int port) {
-        String authorityUrl = options.getAuthorityHost().replaceAll("/+$", "") + "/" + tenantId;
-        return AuthorizationCodeListener.create(port)
-            .flatMap(server -> {
-                URI redirectUri;
-                String browserUri;
-                try {
-                    redirectUri = new URI(String.format("http://localhost:%s", port));
-                    browserUri =
-                        String.format("%s/oauth2/v2.0/authorize?response_type=code&response_mode=query&prompt"
-                                + "=select_account&client_id=%s&redirect_uri=%s&state=%s&scope=%s",
-                            authorityUrl,
-                            clientId,
-                            redirectUri.toString(),
-                            UUID.randomUUID(),
-                            String.join(" ", request.getScopes()));
-                } catch (URISyntaxException e) {
-                    return server.dispose().then(Mono.error(e));
-                }
-
-                return server.listen()
-                    .mergeWith(Mono.<String>fromRunnable(() -> {
-                        try {
-                            openUrl(browserUri);
-                        } catch (IOException e) {
-                            throw logger.logExceptionAsError(new IllegalStateException(e));
-                        }
-                    }).subscribeOn(Schedulers.newSingle("browser")))
-                    .next()
-                    .flatMap(code -> authenticateWithAuthorizationCode(request, code, redirectUri))
-                    .onErrorResume(t -> server.dispose().then(Mono.error(t)))
-                    .flatMap(msalToken -> server.dispose().then(Mono.just(msalToken)));
-            });
+    public Mono<MsalToken> authenticateWithBrowserInteraction(TokenRequestContext request, Integer port,
+                                                              String redirectUrl) {
+        URI redirectUri;
+        String redirect;
+
+        if (port != null) {
+            redirect = HTTP_LOCALHOST + ":" + port;
+        } else if (redirectUrl != null) {
+            redirect = redirectUrl;
+        } else {
+            redirect = HTTP_LOCALHOST;
+        }
+
+        try {
+            redirectUri = new URI(redirect);
+        } catch (URISyntaxException e) {
+            return Mono.error(logger.logExceptionAsError(new RuntimeException(e)));
+        }
+        InteractiveRequestParameters parameters = InteractiveRequestParameters.builder(redirectUri)
+                                                     .scopes(new HashSet<>(request.getScopes()))
+                                                     .build();
+        Mono<IAuthenticationResult> acquireToken = publicClientApplicationAccessor.getValue()
+                               .flatMap(pc -> Mono.fromFuture(() -> pc.acquireToken(parameters)));
+
+        return acquireToken.onErrorMap(t -> new ClientAuthenticationException(
+            "Failed to acquire token with Interactive Browser Authentication.", null, t)).map(MsalToken::new);
     }
 
     /**
@@ -898,14 +906,31 @@
     /**
      * Asynchronously acquire a token from the App Service Managed Service Identity endpoint.
      *
-     * @param msiEndpoint the endpoint to acquire token from
-     * @param msiSecret the secret to acquire token with
+     * @param identityEndpoint the Identity endpoint to acquire token from
+     * @param identityHeader the identity header to acquire token with
+     * @param msiEndpoint the MSI endpoint to acquire token from
+     * @param msiSecret the msi secret to acquire token with
      * @param request the details of the token request
      * @return a Publisher that emits an AccessToken
      */
-    public Mono<AccessToken> authenticateToManagedIdentityEndpoint(String msiEndpoint, String msiSecret,
+    public Mono<AccessToken> authenticateToManagedIdentityEndpoint(String identityEndpoint, String identityHeader,
+                                                                   String msiEndpoint, String msiSecret,
                                                                    TokenRequestContext request) {
         return Mono.fromCallable(() -> {
+            String endpoint;
+            String headerValue;
+            String endpointVersion;
+
+            if (identityEndpoint != null) {
+                endpoint = identityEndpoint;
+                headerValue = identityHeader;
+                endpointVersion = IDENTITY_ENDPOINT_VERSION;
+            } else {
+                endpoint = msiEndpoint;
+                headerValue = msiSecret;
+                endpointVersion = MSI_ENDPOINT_VERSION;
+            }
+
             String resource = ScopeUtil.scopesToResource(request.getScopes());
             HttpURLConnection connection = null;
             StringBuilder payload = new StringBuilder();
@@ -913,18 +938,26 @@
             payload.append("resource=");
             payload.append(URLEncoder.encode(resource, "UTF-8"));
             payload.append("&api-version=");
-            payload.append(URLEncoder.encode("2017-09-01", "UTF-8"));
+            payload.append(URLEncoder.encode(endpointVersion, "UTF-8"));
             if (clientId != null) {
-                payload.append("&clientid=");
+                if (endpointVersion.equals(IDENTITY_ENDPOINT_VERSION)) {
+                    payload.append("&client_id=");
+                } else {
+                    payload.append("&clientid=");
+                }
                 payload.append(URLEncoder.encode(clientId, "UTF-8"));
             }
             try {
-                URL url = new URL(String.format("%s?%s", msiEndpoint, payload));
+                URL url = new URL(String.format("%s?%s", endpoint, payload));
                 connection = (HttpURLConnection) url.openConnection();
 
                 connection.setRequestMethod("GET");
-                if (msiSecret != null) {
-                    connection.setRequestProperty("Secret", msiSecret);
+                if (headerValue != null) {
+                    if (endpointVersion.equals(IDENTITY_ENDPOINT_VERSION)) {
+                        connection.setRequestProperty("X-IDENTITY-HEADER", headerValue);
+                    } else {
+                        connection.setRequestProperty("Secret", headerValue);
+                    }
                 }
                 connection.setRequestProperty("Metadata", "true");
 
@@ -1171,8 +1204,6 @@
     public String getClientId() {
         return clientId;
     }
-<<<<<<< HEAD
-=======
 
     private boolean isADFSTenant() {
         return this.tenantId.equals(ADFS_TENANT);
@@ -1204,5 +1235,4 @@
             return null;
         }
     }
->>>>>>> 8478b5bd
 }