--- conflicted
+++ resolved
@@ -8,11 +8,7 @@
     <groupId>com.azure</groupId>
     <artifactId>azure-data-sdk-parent</artifactId>
     <version>1.3.0</version> <!-- {x-version-update;com.azure:azure-data-sdk-parent;current} -->
-<<<<<<< HEAD
-    <relativePath>../../../pom.data.xml</relativePath>
-=======
     <relativePath>../../parents/azure-data-sdk-parent</relativePath>
->>>>>>> f4952c76
   </parent>
 
     <groupId>com.microsoft.azure</groupId>
