--- conflicted
+++ resolved
@@ -27,27 +27,6 @@
     private Base64Url value;
 
     /**
-<<<<<<< HEAD
-=======
-     * Initialization vector for symmetric algorithms.
-     */
-    @JsonProperty(value = "iv")
-    private Base64Url iv;
-
-    /**
-     * Additional data to authenticate but not encrypt/decrypt when using authenticated crypto algorithms.
-     */
-    @JsonProperty(value = "aad")
-    private Base64Url additionalAuthenticatedData;
-
-    /**
-     * The tag to authenticate when performing decryption with an authenticated algorithm.
-     */
-    @JsonProperty(value = "tag")
-    private Base64Url authenticationTag;
-
-    /**
->>>>>>> e148b9d2
      * Get the algorithm value.
      *
      * @return the algorithm value
@@ -93,82 +72,4 @@
         return this;
     }
 
-<<<<<<< HEAD
-=======
-    /**
-     * Get the initialization vector to be used in the cryptographic operation using a symmetric algorithm.
-     *
-     * @return The initialization vector.
-     */
-    public byte[] getIv() {
-        if (this.iv == null) {
-            return EMPTY_ARRAY;
-        }
-
-        return this.iv.decodedBytes();
-    }
-
-    /**
-     * Set the initialization vector to be used in the cryptographic operation using a symmetric algorithm.
-     *
-     * @param iv The initialization vector to set.
-     * @return The updated {@link KeyOperationParameters} object.
-     */
-    public KeyOperationParameters setIv(byte[] iv) {
-        this.iv = iv != null ? Base64Url.encode(iv) : null;
-
-        return this;
-    }
-
-    /**
-     * Get additional data to authenticate but not encrypt/decrypt when using authenticated crypto algorithms.
-     *
-     * @return The additional authenticated data.
-     */
-    public byte[] getAdditionalAuthenticatedData() {
-        if (this.additionalAuthenticatedData == null) {
-            return EMPTY_ARRAY;
-        }
-
-        return this.additionalAuthenticatedData.decodedBytes();
-    }
-
-    /**
-     * Set additional data to authenticate but not encrypt/decrypt when using authenticated crypto algorithms.
-     *
-     * @param additionalAuthenticatedData The additional authenticated data.
-     * @return The updated {@link KeyOperationParameters} object.
-     */
-    public KeyOperationParameters setAdditionalAuthenticatedData(byte[] additionalAuthenticatedData) {
-        this.additionalAuthenticatedData =
-            additionalAuthenticatedData != null ? Base64Url.encode(additionalAuthenticatedData) : null;
-
-        return this;
-    }
-
-    /**
-     * Get the tag to authenticate when performing decryption with an authenticated algorithm.
-     *
-     * @return The authentication tag.
-     */
-    public byte[] getAuthenticationTag() {
-        if (this.authenticationTag == null) {
-            return EMPTY_ARRAY;
-        }
-
-        return this.authenticationTag.decodedBytes();
-    }
-
-    /**
-     * Set the tag to authenticate when performing decryption with an authenticated algorithm.
-     *
-     * @param authenticationTag The tag to set.
-     * @return The updated {@link KeyOperationParameters} object.
-     */
-    public KeyOperationParameters setAuthenticationTag(byte[] authenticationTag) {
-        this.authenticationTag = authenticationTag != null ? Base64Url.encode(authenticationTag) : null;
-
-        return this;
-    }
->>>>>>> e148b9d2
 }