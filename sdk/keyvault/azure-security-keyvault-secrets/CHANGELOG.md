# Release History

## 4.3.0-beta.1 (Unreleased)


## 4.2.0 (2020-08-12)
<<<<<<< HEAD
- Added support for `7.1-Preview` service version.
- Added `retryPolicy` setter in `SecretClientBuilder`.
- Added `recoverableDays` property to `SecretProperties`.

## 4.1.5 (2020-07-08)
- Updated versions for azure-core and azure-identity.
=======
- Added support for service version `7.1`.
- Added `retryPolicy` setter in `SecretClientBuilder`.
- Added `recoverableDays` property to `SecretProperties`.

## 4.2.0-beta.4 (2020-07-08)
- Updated versions for azure-core, azure-identity.
>>>>>>> 1b5a85b5

## 4.1.4 (2020-06-10)
- Updated version for azure-core, azure-identity and external dependencies.

## 4.1.3 (2020-05-06)
- Update azure-core dependency to version 1.5.0.
- Fixed `ByteBuff` resource leak in `KeyVaultCredentialPolicy`.  

## 4.1.2 (2020-04-07)
- Update azure-core dependency to version 1.4.0.

## 4.1.1 (2020-03-25)
- Update azure-core dependency to version 1.3.0.

## 4.1.0 (2020-01-07)
- Update azure-core dependency to version 1.2.0
- Drop commons-codec dependency

## 4.0.1 (2019-12-04)

## 4.0.0 (2019-10-31)
### Breaking changes

- Secret has been renamed to KeyVaultSecret to avoid ambiguity with other libraries and to yield better search results.
- endpoint method on SecretClientBuilder has been renamed to vaultUrl.
- On SecretProperties, expires, created, and updated have been renamed to expiresOn, createdOn, and updatedOn respectively.
- On DeletedSecret, deletedDate has been renamed to deletedOn.
- listSecrets and listSecretVersions methods have been renamed to listPropertiesOfSecrets and listPropertiesOfSecretVersions in `SecretClient` and `SecretAsyncClient` respectively.
- restoreSecret method has been renamed to restoreSecretBackup in `SecretClient` and `SecretAsyncClient` to better associate it with SecretClient.backupSecret.
- deleteSecret method has been renamed to beginDeleteSecret and now returns a SyncPoller in `SecretClient` and PollerFlux in `SecretAsyncClient` to track this long-running operation.
- recoverDeletedSecret method has been renamed to beginRecoverDeletedSecret and now returns a SyncPoller in `SecretClient` and PollerFlux in `SecretAsyncClient` to track this long-running operation.

### Major changes
- SecretClient.vaultUrl has been added with the original value pass to SecretClient.

## 4.0.0-preview.4 (2019-09-08)
For details on the Azure SDK for Java (September 2019 Preview) release refer to the [release announcement](https://aka.ms/azure-sdk-preview4-java).

- Updated to be fully compliant with the Java 9 Platform Module System.

### Breaking changes
- `SecretBase` has been renamed to `SecretProperties`.
- `Secret` and `DeletedSecret` no longer extend `SecretProperties`, but instead contain a `SecretProperties` property named `Properties`.
- `updateSecret` method has been renamed to `updateSecretProperties` in `SecretClient` and `SecretAsyncClient`.
- Getters and setters were updated to use Java Bean notation.
- Changed VoidResponse to Response<Void> on sync API, and Mono<VoidResponse> to Mono<Response<Void>> on async API.

## 4.0.0-preview.3 (2019-09-10)
For details on the Azure SDK for Java (August 2019 Preview) release refer to the [release announcement](https://aka.ms/azure-sdk-preview3-java).

## 4.0.0-preview.2 (2019-08-06)
For details on the Azure SDK for Java (August 2019 Preview) release refer to the [release announcement](https://azure.github.io/azure-sdk/releases/2019-08-06/java.html).

- Added support for HTTP challenge based authentication, allowing clients to interact with vaults in sovereign clouds.
- Combined SecretClientBuilder, SecretAsyncClientBuilder into SecretClientBuilder. Methods to create both sync and async clients type were added.
- Removed static builder method from clients. Builders are now instantiable.

## 4.0.0-preview.1 (2019-06-28)
Version 4.0.0-preview.1 is a preview of our efforts in creating a client library that is developer-friendly, idiomatic to the Java ecosystem, and as consistent across different languages and platforms as possible. The principles that guide our efforts can be found in the [Azure SDK Design Guidelines for Java](https://azuresdkspecs.z5.web.core.windows.net/JavaSpec.html).

For details on the Azure SDK for Java (July 2019 Preview) release, you can refer to the [release announcement](https://aka.ms/azure-sdk-preview1-java).

This library is not a direct replacement for secrets management operations from [microsoft-azure-keyvault](https://github.com/Azure/azure-sdk-for-java/tree/master/sdk/keyvault/microsoft-azure-keyvault). Applications using that library would require code changes to use `azure-keyvault-secrets`.
This package's
[documentation](https://github.com/Azure/azure-sdk-for-java/blob/azure-keyvault-secrets_4.0.0-preview.1/keyvault/client/secrets/README.md)
and
[samples](https://github.com/Azure/azure-sdk-for-java/blob/azure-keyvault-secrets_4.0.0-preview.1/keyvault/client/secrets/src/samples/java)
demonstrate the new API.


### Major changes from `azure-keyvault`
- Packages scoped by functionality
    - `azure-keyvault-secrets` contains a `SecretClient` and `SecretAsyncClient` for secret operations,
    `azure-keyvault-keys` contains a `KeyClient` and `KeyAsyncClient` for key operations
- Client instances are scoped to vaults (an instance interacts with one vault
only)
- Reactive streams support using [Project Reactor](https://projectreactor.io/).
- Authentication using `azure-identity` credentials
  - see this package's
  [documentation](https://github.com/Azure/azure-sdk-for-java/blob/azure-keyvault-secrets_4.0.0-preview.1/keyvault/client/secrets/README.md)
  , and the
  [Azure Identity documentation](https://github.com/Azure/azure-sdk-for-java/tree/master/sdk/identity/azure-identity/README.md)
  for more information
  
### `azure-keyvault` features not implemented in this library
- Certificate management APIs
- National cloud support. This release supports public global cloud vaults,
    e.g. https://{vault-name}.vault.azure.net<|MERGE_RESOLUTION|>--- conflicted
+++ resolved
@@ -4,21 +4,12 @@
 
 
 ## 4.2.0 (2020-08-12)
-<<<<<<< HEAD
-- Added support for `7.1-Preview` service version.
+- Added support for service version `7.1`.
 - Added `retryPolicy` setter in `SecretClientBuilder`.
 - Added `recoverableDays` property to `SecretProperties`.
 
 ## 4.1.5 (2020-07-08)
 - Updated versions for azure-core and azure-identity.
-=======
-- Added support for service version `7.1`.
-- Added `retryPolicy` setter in `SecretClientBuilder`.
-- Added `recoverableDays` property to `SecretProperties`.
-
-## 4.2.0-beta.4 (2020-07-08)
-- Updated versions for azure-core, azure-identity.
->>>>>>> 1b5a85b5
 
 ## 4.1.4 (2020-06-10)
 - Updated version for azure-core, azure-identity and external dependencies.
