// Copyright (c) Microsoft Corporation. All rights reserved.
// Licensed under the MIT License.
package com.azure.cosmos.implementation;

import com.azure.core.credential.AzureKeyCredential;
import com.azure.cosmos.ConnectionMode;
import com.azure.cosmos.ConsistencyLevel;
import com.azure.cosmos.implementation.directconnectivity.Protocol;
import com.azure.cosmos.implementation.directconnectivity.ReflectionUtils;
import com.azure.cosmos.implementation.http.HttpClient;
import com.azure.cosmos.implementation.http.HttpHeaders;
import com.azure.cosmos.implementation.http.HttpRequest;
import org.apache.commons.lang3.reflect.FieldUtils;
import org.apache.commons.lang3.tuple.Pair;
import org.mockito.Mockito;
import org.mockito.invocation.InvocationOnMock;
import org.mockito.stubbing.Answer;

import java.net.URI;
import java.time.Duration;
import java.util.ArrayList;
import java.util.Collections;
import java.util.List;
import java.util.concurrent.CompletableFuture;
import java.util.concurrent.Future;
import java.util.stream.Collectors;

import static org.mockito.Mockito.doAnswer;
import static org.mockito.Mockito.spy;

public class SpyClientUnderTestFactory {

    public static abstract class SpyBaseClass<T> extends RxDocumentClientImpl {

<<<<<<< HEAD
        public SpyBaseClass(URI serviceEndpoint, String masterKeyOrResourceToken, ConnectionPolicy connectionPolicy, ConsistencyLevel consistencyLevel, Configs configs, AzureKeyCredential credential, boolean contentResponseOnWriteEnabled) {
            super(serviceEndpoint, masterKeyOrResourceToken, connectionPolicy, consistencyLevel, configs, credential, null, false, false, contentResponseOnWriteEnabled, null);
=======
        public SpyBaseClass(URI serviceEndpoint, String masterKeyOrResourceToken, ConnectionPolicy connectionPolicy,
                            ConsistencyLevel consistencyLevel, Configs configs, AzureKeyCredential credential,
                            boolean contentResponseOnWriteEnabled) {
            super(serviceEndpoint, masterKeyOrResourceToken, connectionPolicy, consistencyLevel, configs, credential,
                  null, false, false,
                  contentResponseOnWriteEnabled);
>>>>>>> 8401d88b
        }

        public abstract List<T> getCapturedRequests();

        public abstract void clearCapturedRequests();

        protected static Configs createConfigsSpy(final Protocol protocol) {
            final Configs configs = Mockito.spy(new Configs());
            doAnswer((Answer<Protocol>) invocation -> protocol).when(configs).getProtocol();
            return configs;
        }
    }

    public static class ClientWithGatewaySpy extends SpyBaseClass<RxDocumentServiceRequest> {

        private RxGatewayStoreModel origRxGatewayStoreModel;
        private RxGatewayStoreModel spyRxGatewayStoreModel;

        private List<RxDocumentServiceRequest> requests;


<<<<<<< HEAD
        ClientWithGatewaySpy(URI serviceEndpoint, String masterKey, ConnectionPolicy connectionPolicy, ConsistencyLevel consistencyLevel, Configs configs, AzureKeyCredential credential, boolean contentResponseOnWriteEnabled) {
            super(serviceEndpoint, masterKey, connectionPolicy, consistencyLevel, configs, credential, contentResponseOnWriteEnabled);
            init(null);
=======
        ClientWithGatewaySpy(URI serviceEndpoint, String masterKey, ConnectionPolicy connectionPolicy,
                             ConsistencyLevel consistencyLevel, Configs configs, AzureKeyCredential credential,
                             boolean contentResponseOnWriteEnabled) {
            super(serviceEndpoint, masterKey, connectionPolicy, consistencyLevel, configs, credential,
                  contentResponseOnWriteEnabled);
            init();
>>>>>>> 8401d88b
        }

        @Override
        public List<RxDocumentServiceRequest> getCapturedRequests() {
            return requests;
        }

        @Override
        RxGatewayStoreModel createRxGatewayProxy(ISessionContainer sessionContainer,
                                                 ConsistencyLevel consistencyLevel,
                                                 QueryCompatibilityMode queryCompatibilityMode,
                                                 UserAgentContainer userAgentContainer,
                                                 GlobalEndpointManager globalEndpointManager,
                                                 HttpClient rxClient) {
            this.origRxGatewayStoreModel = super.createRxGatewayProxy(
                    sessionContainer,
                    consistencyLevel,
                    queryCompatibilityMode,
                    userAgentContainer,
                    globalEndpointManager,
                    rxClient);
            this.requests = Collections.synchronizedList(new ArrayList<>());
            this.spyRxGatewayStoreModel = Mockito.spy(this.origRxGatewayStoreModel);
            this.initRequestCapture();
            return this.spyRxGatewayStoreModel;
        }

        protected void initRequestCapture() {
            doAnswer(new Answer<Object>() {
                @Override
                public Object answer(InvocationOnMock invocationOnMock)  {
                    RxDocumentServiceRequest req = invocationOnMock.getArgumentAt(0, RxDocumentServiceRequest.class);
                    requests.add(req);
                    return ClientWithGatewaySpy.this.origRxGatewayStoreModel.processMessage(req);
                }
            }).when(ClientWithGatewaySpy.this.spyRxGatewayStoreModel).processMessage(Mockito.any(RxDocumentServiceRequest.class));
        }

        @Override
        public void clearCapturedRequests() {
            requests.clear();
        }

        public RxGatewayStoreModel getSpyGatewayStoreModel() {
            return spyRxGatewayStoreModel;
        }

        public RxGatewayStoreModel getOrigGatewayStoreModel() {
            return origRxGatewayStoreModel;
        }
    }

    public static class ClientUnderTest extends SpyBaseClass<HttpRequest> {

        HttpClient origHttpClient;
        HttpClient spyHttpClient;
        List<Pair<HttpRequest, Future<HttpHeaders>>> requestsResponsePairs =
                Collections.synchronizedList(new ArrayList<>());

<<<<<<< HEAD
        ClientUnderTest(URI serviceEndpoint, String masterKey, ConnectionPolicy connectionPolicy, ConsistencyLevel consistencyLevel, Configs configs, AzureKeyCredential credential, boolean contentResponseOnWriteEnabled) {
            super(serviceEndpoint, masterKey, connectionPolicy, consistencyLevel, configs, credential, contentResponseOnWriteEnabled);
            init(null);
=======
        ClientUnderTest(URI serviceEndpoint, String masterKey, ConnectionPolicy connectionPolicy,
                        ConsistencyLevel consistencyLevel, Configs configs, AzureKeyCredential credential,
                        boolean contentResponseOnWriteEnabled) {
            super(serviceEndpoint, masterKey, connectionPolicy, consistencyLevel, configs, credential,
                  contentResponseOnWriteEnabled);
            init();
>>>>>>> 8401d88b
        }

        public List<Pair<HttpRequest, Future<HttpHeaders>>> capturedRequestResponseHeaderPairs() {
            return requestsResponsePairs;
        }

        @Override
        public List<HttpRequest> getCapturedRequests() {
            return requestsResponsePairs.stream().map(Pair::getLeft).collect(Collectors.toList());
        }

        void initRequestCapture(HttpClient spyClient) {
            doAnswer(invocationOnMock -> {
                HttpRequest httpRequest = invocationOnMock.getArgumentAt(0, HttpRequest.class);
                Duration responseTimeout = invocationOnMock.getArgumentAt(1, Duration.class);
                CompletableFuture<HttpHeaders> f = new CompletableFuture<>();
                requestsResponsePairs.add(Pair.of(httpRequest, f));

                return origHttpClient
                        .send(httpRequest, responseTimeout)
                        .doOnNext(httpResponse -> f.complete(httpResponse.headers()))
                        .doOnError(f::completeExceptionally);
            }).when(spyClient).send(Mockito.any(HttpRequest.class), Mockito.any(Duration.class));
        }

        @Override
        public void clearCapturedRequests() {
            requestsResponsePairs.clear();
        }

        public ISessionContainer getSessionContainer() {
            try {
                return (ISessionContainer) FieldUtils.readField(this, "sessionContainer", true);
            } catch (Exception e){
                throw new RuntimeException(e);
            }
        }

        public HttpClient getSpyHttpClient() {
            return spyHttpClient;
        }
    }

    public static class DirectHttpsClientUnderTest extends SpyBaseClass<HttpRequest> {

        HttpClient origHttpClient;
        HttpClient spyHttpClient;
        List<Pair<HttpRequest, Future<HttpHeaders>>> requestsResponsePairs =
                Collections.synchronizedList(new ArrayList<>());

        DirectHttpsClientUnderTest(URI serviceEndpoint, String masterKey, ConnectionPolicy connectionPolicy,
                                   ConsistencyLevel consistencyLevel, AzureKeyCredential credential,
                                   boolean contentResponseOnWriteEnabled) {
            super(serviceEndpoint, masterKey, connectionPolicy, consistencyLevel, createConfigsSpy(Protocol.HTTPS),
                  credential, contentResponseOnWriteEnabled);
            assert connectionPolicy.getConnectionMode() == ConnectionMode.DIRECT;
            init(null);

            this.origHttpClient = ReflectionUtils.getDirectHttpsHttpClient(this);
            this.spyHttpClient = spy(this.origHttpClient);
            ReflectionUtils.setDirectHttpsHttpClient(this, this.spyHttpClient);
            this.initRequestCapture(this.spyHttpClient);
        }

        public List<Pair<HttpRequest, Future<HttpHeaders>>> capturedRequestResponseHeaderPairs() {
            return requestsResponsePairs;
        }

        @Override
        public List<HttpRequest> getCapturedRequests() {
            return requestsResponsePairs.stream().map(Pair::getLeft).collect(Collectors.toList());
        }

        void initRequestCapture(HttpClient spyClient) {
            doAnswer(invocationOnMock -> {
                HttpRequest httpRequest = invocationOnMock.getArgumentAt(0, HttpRequest.class);
                Duration responseTimeout = invocationOnMock.getArgumentAt(1, Duration.class);
                CompletableFuture<HttpHeaders> f = new CompletableFuture<>();
                requestsResponsePairs.add(Pair.of(httpRequest, f));

                return origHttpClient
                        .send(httpRequest, responseTimeout)
                        .doOnNext(httpResponse -> f.complete(httpResponse.headers()))
                        .doOnError(f::completeExceptionally);

            }).when(spyClient).send(Mockito.any(HttpRequest.class), Mockito.any(Duration.class));
        }

        @Override
        public void clearCapturedRequests() {
            requestsResponsePairs.clear();
        }

        public ISessionContainer getSessionContainer() {
            try {
                return (ISessionContainer) FieldUtils.readField(this, "sessionContainer", true);
            } catch (Exception e){
                throw new RuntimeException(e);
            }
        }

        public HttpClient getSpyHttpClient() {
            return spyHttpClient;
        }
    }

    public static ClientWithGatewaySpy createClientWithGatewaySpy(AsyncDocumentClient.Builder builder) {
        return new SpyClientBuilder(builder).buildWithGatewaySpy();
    }

    public static ClientWithGatewaySpy createClientWithGatewaySpy(URI serviceEndpoint,
                                                                  String masterKey,
                                                                  ConnectionPolicy connectionPolicy,
                                                                  ConsistencyLevel consistencyLevel,
                                                                  Configs configs,
                                                                  AzureKeyCredential credential,
                                                                  boolean contentResponseOnWriteEnabled) {
        return new ClientWithGatewaySpy(serviceEndpoint, masterKey, connectionPolicy, consistencyLevel, configs,
                                        credential, contentResponseOnWriteEnabled);
    }

    public static ClientUnderTest createClientUnderTest(AsyncDocumentClient.Builder builder) {
        return new SpyClientBuilder(builder).build();
    }

    public static DirectHttpsClientUnderTest createDirectHttpsClientUnderTest(AsyncDocumentClient.Builder builder) {
        return new SpyClientBuilder(builder).buildWithDirectHttps();
    }

    public static ClientUnderTest createClientUnderTest(URI serviceEndpoint,
                                                        String masterKey,
                                                        ConnectionPolicy connectionPolicy,
                                                        ConsistencyLevel consistencyLevel,
                                                        Configs configs,
                                                        AzureKeyCredential credential,
                                                        boolean contentResponseOnWriteEnabled) {
        return new ClientUnderTest(serviceEndpoint, masterKey, connectionPolicy, consistencyLevel, configs,
                                   credential, contentResponseOnWriteEnabled) {

            @Override
            RxGatewayStoreModel createRxGatewayProxy(ISessionContainer sessionContainer,
                                                     ConsistencyLevel consistencyLevel,
                                                     QueryCompatibilityMode queryCompatibilityMode,
                                                     UserAgentContainer userAgentContainer,
                                                     GlobalEndpointManager globalEndpointManager,
                                                     HttpClient rxClient) {

                HttpClient spy = spy(rxClient);

                this.origHttpClient = rxClient;
                this.spyHttpClient = spy;

                this.initRequestCapture(spyHttpClient);

                return super.createRxGatewayProxy(
                        sessionContainer,
                        consistencyLevel,
                        queryCompatibilityMode,
                        userAgentContainer,
                        globalEndpointManager,
                        spy);
            }
        };
    }

    public static DirectHttpsClientUnderTest createDirectHttpsClientUnderTest(
        URI serviceEndpoint, String masterKey, ConnectionPolicy connectionPolicy, ConsistencyLevel consistencyLevel,
        AzureKeyCredential credential, boolean contentResponseOnWriteEnabled) {
        return new DirectHttpsClientUnderTest(serviceEndpoint, masterKey, connectionPolicy, consistencyLevel,
                                              credential, contentResponseOnWriteEnabled);
    }
}<|MERGE_RESOLUTION|>--- conflicted
+++ resolved
@@ -32,17 +32,8 @@
 
     public static abstract class SpyBaseClass<T> extends RxDocumentClientImpl {
 
-<<<<<<< HEAD
         public SpyBaseClass(URI serviceEndpoint, String masterKeyOrResourceToken, ConnectionPolicy connectionPolicy, ConsistencyLevel consistencyLevel, Configs configs, AzureKeyCredential credential, boolean contentResponseOnWriteEnabled) {
             super(serviceEndpoint, masterKeyOrResourceToken, connectionPolicy, consistencyLevel, configs, credential, null, false, false, contentResponseOnWriteEnabled, null);
-=======
-        public SpyBaseClass(URI serviceEndpoint, String masterKeyOrResourceToken, ConnectionPolicy connectionPolicy,
-                            ConsistencyLevel consistencyLevel, Configs configs, AzureKeyCredential credential,
-                            boolean contentResponseOnWriteEnabled) {
-            super(serviceEndpoint, masterKeyOrResourceToken, connectionPolicy, consistencyLevel, configs, credential,
-                  null, false, false,
-                  contentResponseOnWriteEnabled);
->>>>>>> 8401d88b
         }
 
         public abstract List<T> getCapturedRequests();
@@ -64,18 +55,9 @@
         private List<RxDocumentServiceRequest> requests;
 
 
-<<<<<<< HEAD
         ClientWithGatewaySpy(URI serviceEndpoint, String masterKey, ConnectionPolicy connectionPolicy, ConsistencyLevel consistencyLevel, Configs configs, AzureKeyCredential credential, boolean contentResponseOnWriteEnabled) {
             super(serviceEndpoint, masterKey, connectionPolicy, consistencyLevel, configs, credential, contentResponseOnWriteEnabled);
             init(null);
-=======
-        ClientWithGatewaySpy(URI serviceEndpoint, String masterKey, ConnectionPolicy connectionPolicy,
-                             ConsistencyLevel consistencyLevel, Configs configs, AzureKeyCredential credential,
-                             boolean contentResponseOnWriteEnabled) {
-            super(serviceEndpoint, masterKey, connectionPolicy, consistencyLevel, configs, credential,
-                  contentResponseOnWriteEnabled);
-            init();
->>>>>>> 8401d88b
         }
 
         @Override
@@ -135,18 +117,9 @@
         List<Pair<HttpRequest, Future<HttpHeaders>>> requestsResponsePairs =
                 Collections.synchronizedList(new ArrayList<>());
 
-<<<<<<< HEAD
         ClientUnderTest(URI serviceEndpoint, String masterKey, ConnectionPolicy connectionPolicy, ConsistencyLevel consistencyLevel, Configs configs, AzureKeyCredential credential, boolean contentResponseOnWriteEnabled) {
             super(serviceEndpoint, masterKey, connectionPolicy, consistencyLevel, configs, credential, contentResponseOnWriteEnabled);
             init(null);
-=======
-        ClientUnderTest(URI serviceEndpoint, String masterKey, ConnectionPolicy connectionPolicy,
-                        ConsistencyLevel consistencyLevel, Configs configs, AzureKeyCredential credential,
-                        boolean contentResponseOnWriteEnabled) {
-            super(serviceEndpoint, masterKey, connectionPolicy, consistencyLevel, configs, credential,
-                  contentResponseOnWriteEnabled);
-            init();
->>>>>>> 8401d88b
         }
 
         public List<Pair<HttpRequest, Future<HttpHeaders>>> capturedRequestResponseHeaderPairs() {
