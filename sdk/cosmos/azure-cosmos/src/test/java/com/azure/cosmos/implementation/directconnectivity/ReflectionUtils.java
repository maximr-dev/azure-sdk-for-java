// Copyright (c) Microsoft Corporation. All rights reserved.
// Licensed under the MIT License.

package com.azure.cosmos.implementation.directconnectivity;

import com.azure.cosmos.CosmosAsyncClient;
import com.azure.cosmos.CosmosBridgeInternal;
import com.azure.cosmos.CosmosClient;
import com.azure.cosmos.CosmosClientBuilder;
import com.azure.cosmos.implementation.AsyncDocumentClient;
import com.azure.cosmos.implementation.ConnectionPolicy;
import com.azure.cosmos.implementation.DatabaseAccount;
import com.azure.cosmos.implementation.GlobalEndpointManager;
import com.azure.cosmos.implementation.RxDocumentClientImpl;
import com.azure.cosmos.implementation.RxStoreModel;
import com.azure.cosmos.implementation.TracerProvider;
import com.azure.cosmos.implementation.UserAgentContainer;
import com.azure.cosmos.implementation.Utils;
import com.azure.cosmos.implementation.cpu.CpuMemoryListener;
import com.azure.cosmos.implementation.cpu.CpuMemoryMonitor;
import com.azure.cosmos.implementation.http.HttpClient;
import org.apache.commons.lang3.reflect.FieldUtils;

import java.lang.ref.WeakReference;
import java.lang.reflect.Field;
import java.lang.reflect.InvocationTargetException;
import java.lang.reflect.Method;
import java.util.List;
import java.util.concurrent.Future;

/**
 *
 * TransportClient transportClient = ReflectionUtils.getDirectHttpsHttpClient(documentClient);
 * TransportClient spyTransportClient = Mockito.spy(transportClient);
 * ReflectionUtils.setTransportClient(documentClient, spyTransportClient);
 *
 * // use the documentClient
 * // do assertion on the request and response spyTransportClient receives using Mockito
 */
public class ReflectionUtils {

    private static <T> void set(Object object, T newValue, String fieldName) {
        try {
            FieldUtils.writeField(object, fieldName, newValue, true);
        } catch (IllegalAccessException e) {
            throw new RuntimeException(e);
        }
    }

    private static <T> void invokeMethod(Class<T> klass, Object object, String methodName) {
        try {
            Method method = klass.getDeclaredMethod(methodName);
            method.setAccessible(true);
            method.invoke(object);
        } catch (NoSuchMethodException e) {
            throw new RuntimeException(e);
        } catch (IllegalAccessException e) {
            throw new RuntimeException(e);
        } catch (InvocationTargetException e) {
            throw new RuntimeException(e);
        }
    }

    @SuppressWarnings("unchecked")
    // Note: @moderakh @kushagraThapar - klass is not used but still casting to T
    public static <T> T get(Class<T> klass, Object object, String fieldName) {
        try {
            return (T) FieldUtils.readField(object, fieldName, true);
        } catch (IllegalAccessException e) {
            throw new RuntimeException(e);
        }
    }

    @SuppressWarnings("unchecked")
    private static <R> R getStaticField(Class<?> classType, String fieldName) {
        try {
            Field field = classType.getDeclaredField(fieldName);
            field.setAccessible(true);
            return (R) field.get(null);
        } catch (Exception e) {
            RuntimeException runtimeException = Utils.as(e, RuntimeException.class);
            if (runtimeException != null) throw runtimeException; else throw new RuntimeException(e);
        }
    }

    public static ServerStoreModel getServerStoreModel(RxDocumentClientImpl client) {
        return get(ServerStoreModel.class, client, "storeModel");
    }

    public static StoreClient getStoreClient(RxDocumentClientImpl client) {
        ServerStoreModel serverStoreModel = getServerStoreModel(client);
        return get(StoreClient.class, serverStoreModel, "storeClient");
    }

    public static HttpClient getGatewayHttpClient(CosmosClient client) {
        return getGatewayHttpClient((RxDocumentClientImpl) CosmosBridgeInternal.getAsyncDocumentClient(client));
    }

    public static HttpClient getGatewayHttpClient(CosmosAsyncClient client) {
        return getGatewayHttpClient((RxDocumentClientImpl) CosmosBridgeInternal.getAsyncDocumentClient(client));
    }

    public static HttpClient getGatewayHttpClient(RxDocumentClientImpl client) {
        return get(HttpClient.class, client, "reactorHttpClient");
    }

    public static TransportClient getTransportClient(CosmosClient client) {
        StoreClient storeClient = getStoreClient((RxDocumentClientImpl) CosmosBridgeInternal.getAsyncDocumentClient(client));
        return get(TransportClient.class, storeClient, "transportClient");
    }

    public static TransportClient getTransportClient(CosmosAsyncClient client) {
        StoreClient storeClient = getStoreClient((RxDocumentClientImpl) CosmosBridgeInternal.getAsyncDocumentClient(client));
        return get(TransportClient.class, storeClient, "transportClient");
    }

    public static TransportClient getTransportClient(RxDocumentClientImpl client) {
        StoreClient storeClient = getStoreClient(client);
        return get(TransportClient.class, storeClient, "transportClient");
    }

    public static HttpClient getDirectHttpsHttpClient(RxDocumentClientImpl client) {
        TransportClient transportClient = getTransportClient(client);
        assert transportClient instanceof HttpTransportClient;
        return get(HttpClient.class, transportClient, "httpClient");
    }

    public static void setDirectHttpsHttpClient(RxDocumentClientImpl client, HttpClient newHttpClient) {
        TransportClient transportClient = getTransportClient(client);
        assert transportClient instanceof HttpTransportClient;
        set(transportClient, newHttpClient, "httpClient");
    }

    public static AsyncDocumentClient getAsyncDocumentClient(CosmosAsyncClient client) {
        return get(AsyncDocumentClient.class, client, "asyncDocumentClient");
    }

    public static void setAsyncDocumentClient(CosmosAsyncClient client, RxDocumentClientImpl rxClient) {
        set(client, rxClient, "asyncDocumentClient");
    }

    public static GatewayServiceConfigurationReader getServiceConfigurationReader(RxDocumentClientImpl rxDocumentClient){
        return get(GatewayServiceConfigurationReader.class, rxDocumentClient, "gatewayConfigurationReader");
    }

    public static void setBackgroundRefreshLocationTimeIntervalInMS(GlobalEndpointManager globalEndPointManager, int millSec){
        set(globalEndPointManager, millSec, "backgroundRefreshLocationTimeIntervalInMS");
    }

    public static void setTracerProvider(CosmosAsyncClient cosmosAsyncClient, TracerProvider tracerProvider){
        set(cosmosAsyncClient, tracerProvider, "tracerProvider");
    }

    public static ConnectionPolicy getConnectionPolicy(CosmosClientBuilder cosmosClientBuilder){
        return get(ConnectionPolicy.class, cosmosClientBuilder, "connectionPolicy");
    }

    public static void buildConnectionPolicy(CosmosClientBuilder cosmosClientBuilder) {
        invokeMethod(CosmosClientBuilder.class, cosmosClientBuilder, "buildConnectionPolicy");
    }

    public static UserAgentContainer getUserAgentContainer(RxDocumentClientImpl rxDocumentClient) {
        return get(UserAgentContainer.class, rxDocumentClient, "userAgentContainer");
    }

    public static Future<?> getFuture() {
        return getStaticField(CpuMemoryMonitor.class, "future");
    }

    public static List<WeakReference<CpuMemoryListener>> getListeners() {
        return getStaticField(CpuMemoryMonitor.class, "cpuListeners");
    }

    public static RxStoreModel getGatewayProxy(RxDocumentClientImpl rxDocumentClient){
        return get(RxStoreModel.class, rxDocumentClient, "gatewayProxy");
    }

    public static RxStoreModel getRxServerStoreModel(RxDocumentClientImpl rxDocumentClient){
        return get(RxStoreModel.class, rxDocumentClient, "storeModel");
    }

<<<<<<< HEAD
=======
    public static GlobalEndpointManager getGlobalEndpointManager(RxDocumentClientImpl rxDocumentClient){
        return get(GlobalEndpointManager.class, rxDocumentClient, "globalEndpointManager");
    }

>>>>>>> f8935b01
    public static void setGatewayProxy(RxDocumentClientImpl client, RxStoreModel storeModel) {
        set(client, storeModel, "gatewayProxy");
    }

    public static void setServerStoreModel (RxDocumentClientImpl client, RxStoreModel storeModel) {
        set(client, storeModel, "storeModel");
    }
}<|MERGE_RESOLUTION|>--- conflicted
+++ resolved
@@ -179,13 +179,10 @@
         return get(RxStoreModel.class, rxDocumentClient, "storeModel");
     }
 
-<<<<<<< HEAD
-=======
     public static GlobalEndpointManager getGlobalEndpointManager(RxDocumentClientImpl rxDocumentClient){
         return get(GlobalEndpointManager.class, rxDocumentClient, "globalEndpointManager");
     }
 
->>>>>>> f8935b01
     public static void setGatewayProxy(RxDocumentClientImpl client, RxStoreModel storeModel) {
         set(client, storeModel, "gatewayProxy");
     }
