--- conflicted
+++ resolved
@@ -1,17 +1,13 @@
 # Release History
 
 ## 12.11.0-beta.4 (Unreleased)
-
+- Added support for the 2020-08-04 service version.
+- Added support to specify Parquet Input Serialization when querying a blob.
 
 ## 12.11.0-beta.3 (2021-04-16)
 - Fixed a bug where BlobOutputStream would lock up if the inner uploadWithResponse call is cancelled for any reason.
-<<<<<<< HEAD
-- Added support for the 2020-08-04 service version.
-- Added support to specify Parquet Input Serialization when querying a blob.
-=======
 - Fixed a bug where BlobOutputStream could hang when writing in a tight loop because the inner FluxSink would buffer in an unbounded manner. This would cause memory issues especially if the heap size was set to less than the size of the data being uploaded.
 - Fixed a bug where a null check was placed on the wrong parameter of the InputStream constructor for BlobParallelUploadOptions
->>>>>>> 5f810ebf
 
 ## 12.11.0-beta.2 (2021-03-29)
 - Fixed a bug where downloading would throw a NPE on large downloads due to a lack of eTag.
