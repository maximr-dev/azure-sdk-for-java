/**
 * Copyright (c) Microsoft Corporation. All rights reserved.
 * Licensed under the MIT License. See License.txt in the project root for
 * license information.
 */
package com.microsoft.azure.management.network.implementation;

import com.microsoft.azure.management.network.NetworkSecurityGroup;
import com.microsoft.azure.management.network.NetworkSecurityRule;
import com.microsoft.azure.management.resources.fluentcore.arm.models.Resource;
import com.microsoft.azure.management.resources.fluentcore.arm.models.implementation.GroupableResourceImpl;
import com.microsoft.azure.management.resources.fluentcore.model.implementation.ResourceServiceCall;
import com.microsoft.rest.ServiceCall;
import com.microsoft.rest.ServiceCallback;
import com.microsoft.rest.ServiceResponse;

import java.util.ArrayList;
import java.util.Collections;
import java.util.List;

/**
 *  Implementation for {@link NetworkSecurityGroup} and its create and update interfaces.
 */
class NetworkSecurityGroupImpl
    extends GroupableResourceImpl<
        NetworkSecurityGroup,
        NetworkSecurityGroupInner,
        NetworkSecurityGroupImpl,
        NetworkManager>
    implements
        NetworkSecurityGroup,
        NetworkSecurityGroup.Definition,
        NetworkSecurityGroup.Update {

    private final NetworkSecurityGroupsInner innerCollection;
    private List<NetworkSecurityRule> rules;
    private List<NetworkSecurityRule> defaultRules;

    NetworkSecurityGroupImpl(
            final String name,
            final NetworkSecurityGroupInner innerModel,
            final NetworkSecurityGroupsInner innerCollection,
            final NetworkManager networkManager) {
        super(name, innerModel, networkManager);
        this.innerCollection = innerCollection;
        initializeRulesFromInner();
    }

    private void initializeRulesFromInner() {
        this.rules = new ArrayList<>();
        if (this.inner().securityRules() != null) {
            for (SecurityRuleInner ruleInner : this.inner().securityRules()) {
                this.rules.add(new NetworkSecurityRuleImpl(ruleInner, this));
            }
        }

        this.defaultRules = new ArrayList<>();
        if (this.inner().defaultSecurityRules() != null) {
            for (SecurityRuleInner ruleInner : this.inner().defaultSecurityRules()) {
                this.defaultRules.add(new NetworkSecurityRuleImpl(ruleInner, this));
            }
        }
    }

    // Verbs

    @Override
    public NetworkSecurityRuleImpl updateRule(String name) {
        for (NetworkSecurityRule r : this.rules) {
            if (r.name().equalsIgnoreCase(name)) {
                return (NetworkSecurityRuleImpl) r;
            }
        }
        throw new RuntimeException("Network security rule '" + name + "' not found");
    }

    @Override
    public NetworkSecurityRuleImpl defineRule(String name) {
        SecurityRuleInner inner = new SecurityRuleInner();
        inner.withName(name);
        inner.withPriority(100); // Must be at least 100
        return new NetworkSecurityRuleImpl(inner, this);
    }

    @Override
    public NetworkSecurityGroupImpl refresh() throws Exception {
        ServiceResponse<NetworkSecurityGroupInner> response =
            this.innerCollection.get(this.resourceGroupName(), this.name());
        this.setInner(response.getBody());
        initializeRulesFromInner();
        return this;
    }

    @Override
    public NetworkSecurityGroup apply() throws Exception {
        return this.create();
    }

    @Override
    public ServiceCall<NetworkSecurityGroup> applyAsync(ServiceCallback<NetworkSecurityGroup> callback) {
        return createAsync(callback);
    }

    // Setters (fluent)

    @Override
    public Update withoutRule(String name) {
        // Remove from cache
        List<NetworkSecurityRule> r = this.rules;
        for (int i = 0; i < r.size(); i++) {
            if (r.get(i).name().equalsIgnoreCase(name)) {
                r.remove(i);
                break;
            }
        }

        // Remove from inner
        List<SecurityRuleInner> innerRules = this.inner().securityRules();
        for (int i = 0; i < innerRules.size(); i++) {
            if (innerRules.get(i).name().equalsIgnoreCase(name)) {
                innerRules.remove(i);
                break;
            }
        }

        return this;
    }


    // Getters

    @Override
    public List<NetworkSecurityRule> securityRules() {
        return Collections.unmodifiableList(this.rules);
    }

    @Override
    public List<NetworkSecurityRule> defaultSecurityRules() {
        return Collections.unmodifiableList(this.defaultRules);
    }

    @Override
    public List<String> networkInterfaceIds() {
        List<String> ids = new ArrayList<>();
        if (this.inner().networkInterfaces() != null) {
            for (NetworkInterfaceInner inner : this.inner().networkInterfaces()) {
                ids.add(inner.id());
            }
        }
        return Collections.unmodifiableList(ids);
    }

    // CreatorTaskGroup.ResourceCreator implementation

    @Override
    public Resource createResource() throws Exception {
        ServiceResponse<NetworkSecurityGroupInner> response =
                this.innerCollection.createOrUpdate(this.resourceGroupName(), this.name(), this.inner());
        this.setInner(response.getBody());
        initializeRulesFromInner();
        return this;
    }

    @Override
<<<<<<< HEAD
    public ServiceCall<NetworkSecurityGroupInner> createResourceAsync(final ServiceCallback<Resource> callback) {
        final NetworkSecurityGroupImpl self = this;
        return this.innerCollection.createOrUpdateAsync(this.resourceGroupName(), this.name(), this.inner(),
                new ServiceCallback<NetworkSecurityGroupInner>() {
                    @Override
                    public void failure(Throwable t) {
                        callback.failure(t);
                    }

                    @Override
                    public void success(ServiceResponse<NetworkSecurityGroupInner> response) {
                        self.setInner(response.getBody());
                        initializeRulesFromInner();
                        callback.success(new ServiceResponse<Resource>(self, response.getResponse()));
                    }
                });
=======
    public ServiceCall<Resource> createResourceAsync(final ServiceCallback<Resource> callback) {
        ResourceServiceCall<NetworkSecurityGroup, NetworkSecurityGroupInner, NetworkSecurityGroupImpl> serviceCall = new ResourceServiceCall<>(this);
        serviceCall.withSuccessHandler(new ResourceServiceCall.SuccessHandler<NetworkSecurityGroupInner>() {
            @Override
            public void success(ServiceResponse<NetworkSecurityGroupInner> response) {
                initializeRulesFromInner();
            }
        });

        this.innerCollection.createOrUpdateAsync(this.resourceGroupName(),
                this.name(),
                this.inner(),
                serviceCall.wrapCallBack(callback));
        return serviceCall;
>>>>>>> 937bfd6b
    }
 }<|MERGE_RESOLUTION|>--- conflicted
+++ resolved
@@ -162,24 +162,6 @@
     }
 
     @Override
-<<<<<<< HEAD
-    public ServiceCall<NetworkSecurityGroupInner> createResourceAsync(final ServiceCallback<Resource> callback) {
-        final NetworkSecurityGroupImpl self = this;
-        return this.innerCollection.createOrUpdateAsync(this.resourceGroupName(), this.name(), this.inner(),
-                new ServiceCallback<NetworkSecurityGroupInner>() {
-                    @Override
-                    public void failure(Throwable t) {
-                        callback.failure(t);
-                    }
-
-                    @Override
-                    public void success(ServiceResponse<NetworkSecurityGroupInner> response) {
-                        self.setInner(response.getBody());
-                        initializeRulesFromInner();
-                        callback.success(new ServiceResponse<Resource>(self, response.getResponse()));
-                    }
-                });
-=======
     public ServiceCall<Resource> createResourceAsync(final ServiceCallback<Resource> callback) {
         ResourceServiceCall<NetworkSecurityGroup, NetworkSecurityGroupInner, NetworkSecurityGroupImpl> serviceCall = new ResourceServiceCall<>(this);
         serviceCall.withSuccessHandler(new ResourceServiceCall.SuccessHandler<NetworkSecurityGroupInner>() {
@@ -194,6 +176,5 @@
                 this.inner(),
                 serviceCall.wrapCallBack(callback));
         return serviceCall;
->>>>>>> 937bfd6b
     }
  }