/**
 * Copyright Microsoft Corporation
 * 
 * Licensed under the Apache License, Version 2.0 (the "License");
 * you may not use this file except in compliance with the License.
 * You may obtain a copy of the License at
 * http://www.apache.org/licenses/LICENSE-2.0
 * 
 * Unless required by applicable law or agreed to in writing, software
 * distributed under the License is distributed on an "AS IS" BASIS,
 * WITHOUT WARRANTIES OR CONDITIONS OF ANY KIND, either express or implied.
 * See the License for the specific language governing permissions and
 * limitations under the License.
 */

package com.microsoft.windowsazure.management.mediaservices;

import java.util.ArrayList;

import com.microsoft.windowsazure.management.mediaservices.models.*;
import com.microsoft.windowsazure.management.mediaservices.models.MediaServicesAccountListResponse.MediaServiceAccount;

import org.junit.After;
import org.junit.AfterClass;
import org.junit.Assert;
import org.junit.Before;
import org.junit.BeforeClass;
import org.junit.Test;


public class MediaServiceAccountOperationsTests extends MediaServiceManagementIntegrationTestBase {    
    private static String mediaServicesAccountName; 
    private static String storageAccountName;

    @BeforeClass
    public static void setup() throws Exception {
        mediaServicesAccountName = testMediaServicesAccountPrefix + randomString(10);
        storageAccountName = testStoragePrefix + randomString(5);      
        addRegexRule(testMediaServicesAccountPrefix + "[a-z]{10}");
        addRegexRule(testStoragePrefix + "[a-z]{5}");
       
        createManagementClient();
        createStorageManagementClient();
        createMediaServiceManagementClient();
        
        setupTest(MediaServiceAccountOperationsTests.class.getSimpleName());
        getLocation(); 
        createStorageAccount(storageAccountName); 
        createMediaServicesAccount();
        resetTest(MediaServiceAccountOperationsTests.class.getSimpleName());
    }

    @AfterClass
<<<<<<< HEAD
    public static void cleanup() {        
=======
    public static void cleanup() throws Exception {    	
        setupTest(MediaServiceAccountOperationsTests.class.getSimpleName() + CLEANUP_SUFFIX);
>>>>>>> cde43ca8
        cleanMediaServicesAccount();
        cleanStorageAccount(storageAccountName);
        resetTest(MediaServiceAccountOperationsTests.class.getSimpleName() + CLEANUP_SUFFIX);
    }    
   
    private static void createMediaServicesAccount() throws Exception { 
        //Arrange
        MediaServicesAccountCreateParameters createParameters = new MediaServicesAccountCreateParameters();
        createParameters.setAccountName(mediaServicesAccountName);
        createParameters.setRegion(storageLocation);
        createParameters.setStorageAccountName(storageAccountName); 
        createParameters.setStorageAccountKey(storageAccountKey);
        createParameters.setBlobStorageEndpointUri(storageEndpointUri);     
        //act
        MediaServicesAccountCreateResponse operationResponse = mediaServicesManagementClient.getAccountsOperations().create(createParameters);       
     }    
    
    @Before
    public void beforeTest() throws Exception {
        setupTest();
    }
    
    @After
    public void afterTest() throws Exception {
        resetTest();
    }
    
    @Test
    public void createMediaServicesAccountSuccess() throws Exception { 
        String mediaServicesAccountName = testMediaServicesAccountPrefix + randomString(7);

        //Arrange
        MediaServicesAccountCreateParameters createParameters = new MediaServicesAccountCreateParameters();
        createParameters.setAccountName(mediaServicesAccountName);
        createParameters.setRegion(storageLocation);
        createParameters.setStorageAccountName(storageAccountName); 
        createParameters.setStorageAccountKey(storageAccountKey);
        createParameters.setBlobStorageEndpointUri(storageEndpointUri);

        //act
        MediaServicesAccountCreateResponse operationResponse = mediaServicesManagementClient.getAccountsOperations().create(createParameters); 

        //Assert
        Assert.assertEquals(201, operationResponse.getStatusCode());
        Assert.assertNotNull(operationResponse.getRequestId());
    }    
   
    @Test
    public void getMediaServicesAccountSuccess() throws Exception { 
        //Act
        MediaServicesAccountGetResponse mediaServicesAccountResponse = mediaServicesManagementClient.getAccountsOperations().get(mediaServicesAccountName);
      
        //Assert
        Assert.assertEquals(200, mediaServicesAccountResponse.getStatusCode());
        Assert.assertNotNull(mediaServicesAccountResponse.getRequestId());
        Assert.assertEquals(mediaServicesAccountName, mediaServicesAccountResponse.getAccount().getAccountName());
    }    
    
    @Test
    public void listMediaServicesAccountSuccess() throws Exception {
        //Arrange  
        MediaServicesAccountListResponse mediaServicesAccountListResponse = mediaServicesManagementClient.getAccountsOperations().list();
        ArrayList<MediaServiceAccount> MediaServiceAccountlist =  mediaServicesAccountListResponse.getAccounts();
        
        //Assert
        Assert.assertNotNull(MediaServiceAccountlist);  
        Assert.assertTrue(MediaServiceAccountlist.size() > 0);
    } 
}<|MERGE_RESOLUTION|>--- conflicted
+++ resolved
@@ -51,34 +51,30 @@
     }
 
     @AfterClass
-<<<<<<< HEAD
-    public static void cleanup() {        
-=======
-    public static void cleanup() throws Exception {    	
+    public static void cleanup() throws Exception {
         setupTest(MediaServiceAccountOperationsTests.class.getSimpleName() + CLEANUP_SUFFIX);
->>>>>>> cde43ca8
         cleanMediaServicesAccount();
         cleanStorageAccount(storageAccountName);
         resetTest(MediaServiceAccountOperationsTests.class.getSimpleName() + CLEANUP_SUFFIX);
-    }    
-   
+    }
+
     private static void createMediaServicesAccount() throws Exception { 
         //Arrange
         MediaServicesAccountCreateParameters createParameters = new MediaServicesAccountCreateParameters();
         createParameters.setAccountName(mediaServicesAccountName);
         createParameters.setRegion(storageLocation);
-        createParameters.setStorageAccountName(storageAccountName); 
+        createParameters.setStorageAccountName(storageAccountName);
         createParameters.setStorageAccountKey(storageAccountKey);
-        createParameters.setBlobStorageEndpointUri(storageEndpointUri);     
+        createParameters.setBlobStorageEndpointUri(storageEndpointUri);
         //act
         MediaServicesAccountCreateResponse operationResponse = mediaServicesManagementClient.getAccountsOperations().create(createParameters);       
-     }    
+    }
     
     @Before
     public void beforeTest() throws Exception {
         setupTest();
     }
-    
+
     @After
     public void afterTest() throws Exception {
         resetTest();
