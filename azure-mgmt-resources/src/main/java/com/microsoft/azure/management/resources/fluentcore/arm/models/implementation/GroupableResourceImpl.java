--- conflicted
+++ resolved
@@ -16,7 +16,7 @@
         	GroupableResource {
 
     private ResourceGroups resourceGroups;
-    private ResourceGroup.DefinitionProvisionable newGroup;
+    private ResourceGroup.DefinitionCreatable newGroup;
     private String groupName;
 
     protected GroupableResourceImpl(String id, InnerModelT innerObject, ResourceGroups resourceGroups) {
@@ -30,54 +30,22 @@
         this.withExistingGroup(resourceGroup);
     }
 
-<<<<<<< HEAD
-=======
-    protected String resourceGroupName;
-    protected boolean isExistingGroup;
-
->>>>>>> acbf4a0e
     /*******************************************
      * Getters
      *******************************************/
 
     @Override
-<<<<<<< HEAD
     public String resourceGroupName() {
         return this.groupName;
     }
 
     @Override
-    public FluentModelT provision() throws Exception {
+    public FluentModelT create() throws Exception {
         for (String id : prerequisites().keySet()) {
-            if (!provisioned().containsKey(id)) {
-                provisioned().put(id, prerequisites().get(id));
-                prerequisites().get(id).provision();
+            if (!created().containsKey(id)) {
+                created().put(id, prerequisites().get(id));
+                prerequisites().get(id).create();
             }
-=======
-    final public String resourceGroup() {
-        String groupNameTemp = ResourceUtils.groupFromResourceId(this.id());
-        return (groupNameTemp == null) ? this.resourceGroupName : groupNameTemp;
-    }
-
-    /**************************************************
-     * Helpers
-     * @throws Exception
-     **************************************************/
-    final protected ResourceGroup ensureGroup() throws Exception {
-        ResourceGroup group;
-        if(!this.isExistingGroup) {
-            if(this.resourceGroupName == null) {
-                this.resourceGroupName = this.name() + "group";
-            }
-
-            group = this.resourceGroups.define(this.resourceGroupName)
-                    .withLocation(this.location())
-                    .create();
-            this.isExistingGroup = true;
-            return group;
-        } else {
-            return resourceGroups.get(resourceGroupName);
->>>>>>> acbf4a0e
         }
         return null;
     }
@@ -88,25 +56,13 @@
 
     @SuppressWarnings("unchecked")
     public final FluentModelImplT withExistingGroup(String groupName) {
-<<<<<<< HEAD
         this.groupName = groupName;
         return (FluentModelImplT) this;
-=======
-        this.resourceGroupName = groupName;
-        this.isExistingGroup = true;
-        return (FluentModelImplT)this;
->>>>>>> acbf4a0e
     }
 
     public final FluentModelImplT withNewGroup(String groupName) {
-<<<<<<< HEAD
         this.groupName = groupName;
         return this.withNewGroup(resourceGroups.define(groupName).withLocation(location()));
-=======
-        this.resourceGroupName = groupName;
-        this.isExistingGroup = false;
-        return (FluentModelImplT) this;
->>>>>>> acbf4a0e
     }
 
     public final FluentModelImplT withNewGroup() {
@@ -114,17 +70,12 @@
         return this.withNewGroup(groupName);
     }
 
-<<<<<<< HEAD
     @SuppressWarnings("unchecked")
-    public final FluentModelImplT withNewGroup(ResourceGroup.DefinitionProvisionable groupDefinition) {
+    public final FluentModelImplT withNewGroup(ResourceGroup.DefinitionCreatable groupDefinition) {
         this.groupName = groupDefinition.id();
         this.newGroup = groupDefinition;
         this.prerequisites().put(groupDefinition.id(), this.newGroup);
         return (FluentModelImplT) this;
-=======
-    public final FluentModelImplT withNewGroup(ResourceGroup.DefinitionCreatable groupDefinition) throws Exception {
-        return withExistingGroup(groupDefinition.create());
->>>>>>> acbf4a0e
     }
 
     public final FluentModelImplT withExistingGroup(ResourceGroup group) {
