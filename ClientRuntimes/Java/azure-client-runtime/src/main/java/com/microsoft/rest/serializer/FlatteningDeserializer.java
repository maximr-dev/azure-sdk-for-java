/**
 *
 * Copyright (c) Microsoft Corporation. All rights reserved.
 * Licensed under the MIT License. See License.txt in the project root for license information.
 *
 */

package com.microsoft.rest.serializer;

import com.fasterxml.jackson.annotation.JsonProperty;
import com.fasterxml.jackson.core.JsonFactory;
import com.fasterxml.jackson.core.JsonParser;
import com.fasterxml.jackson.databind.BeanDescription;
import com.fasterxml.jackson.databind.DeserializationConfig;
import com.fasterxml.jackson.databind.DeserializationContext;
import com.fasterxml.jackson.databind.JsonDeserializer;
import com.fasterxml.jackson.databind.JsonMappingException;
import com.fasterxml.jackson.databind.JsonNode;
import com.fasterxml.jackson.databind.deser.BeanDeserializerModifier;
import com.fasterxml.jackson.databind.deser.ResolvableDeserializer;
import com.fasterxml.jackson.databind.deser.std.StdDeserializer;
import com.fasterxml.jackson.databind.module.SimpleModule;
import com.fasterxml.jackson.databind.node.ObjectNode;
import com.microsoft.rest.BaseResource;

import java.io.IOException;
import java.lang.reflect.Field;

/**
 * Custom serializer for deserializing {@link BaseResource} with wrapped properties.
 * For example, a property with annotation @JsonProperty(value = "properties.name")
 * will be mapped to a top level "name" property in the POJO model.
 */
public class FlatteningDeserializer<T> extends StdDeserializer<T> implements ResolvableDeserializer {
    private final JsonDeserializer<?> defaultDeserializer;

    protected FlatteningDeserializer(Class<?> vc, JsonDeserializer<?> defaultDeserializer) {
        super(vc);
        this.defaultDeserializer = defaultDeserializer;
    }

    public static SimpleModule getModule() {
        final Class<?> vc = BaseResource.class;
        SimpleModule module = new SimpleModule();
        module.setDeserializerModifier(new BeanDeserializerModifier() {
            @Override
            public JsonDeserializer<?> modifyDeserializer(DeserializationConfig config, BeanDescription beanDesc, JsonDeserializer<?> deserializer) {
                if (vc.isAssignableFrom(beanDesc.getBeanClass()) && vc != beanDesc.getBeanClass())
                    return new FlatteningDeserializer<BaseResource>(beanDesc.getBeanClass(), deserializer);
                return deserializer;
            }
        });
        return module;
    }

    @SuppressWarnings("unchecked")
    @Override
    public T deserialize(JsonParser jp, DeserializationContext ctxt) throws IOException {
<<<<<<< HEAD
        JsonNode root = new AzureJacksonUtils().getObjectMapper().readTree(jp);
=======
        JsonNode root = new JacksonHelper().getObjectMapper().readTree(jp);
>>>>>>> 5b57c3af
        final Class<?> tClass = this.defaultDeserializer.handledType();
        for (Field field : tClass.getDeclaredFields()) {
            JsonNode node = root;
            JsonProperty property = field.getAnnotation(JsonProperty.class);
            if (property != null) {
                String value = property.value();
                if (value.contains(".")) {
                    String[] values = value.split("\\.");
                    for (String val : values) {
                        node = node.get(val);
                        if (node == null) break;
                    }
                }
                ((ObjectNode)root).put(value, node);
            }
        }
        JsonParser parser = new JsonFactory().createParser(root.toString());
        parser.nextToken();
        return (T)defaultDeserializer.deserialize(parser, ctxt);
    }

    @Override
    public void resolve(DeserializationContext ctxt) throws JsonMappingException {
        ((ResolvableDeserializer) defaultDeserializer).resolve(ctxt);
    }
}<|MERGE_RESOLUTION|>--- conflicted
+++ resolved
@@ -56,11 +56,7 @@
     @SuppressWarnings("unchecked")
     @Override
     public T deserialize(JsonParser jp, DeserializationContext ctxt) throws IOException {
-<<<<<<< HEAD
-        JsonNode root = new AzureJacksonUtils().getObjectMapper().readTree(jp);
-=======
-        JsonNode root = new JacksonHelper().getObjectMapper().readTree(jp);
->>>>>>> 5b57c3af
+        JsonNode root = new JacksonUtils().getObjectMapper().readTree(jp);
         final Class<?> tClass = this.defaultDeserializer.handledType();
         for (Field field : tClass.getDeclaredFields()) {
             JsonNode node = root;
